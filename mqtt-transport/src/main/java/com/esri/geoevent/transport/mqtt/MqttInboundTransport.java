/*
  Copyright 1995-2015 Esri

    Licensed under the Apache License, Version 2.0 (the "License");
    you may not use this file except in compliance with the License.
    You may obtain a copy of the License at

       http://www.apache.org/licenses/LICENSE-2.0

    Unless required by applicable law or agreed to in writing, software
    distributed under the License is distributed on an "AS IS" BASIS,
    WITHOUT WARRANTIES OR CONDITIONS OF ANY KIND, either express or implied.
    See the License for the specific language governing permissions and
    limitations under the License.

  For additional information, contact:
  Environmental Systems Research Institute, Inc.
  Attn: Contracts Dept
  380 New York Street
  Redlands, California, USA 92373

  email: contracts@esri.com
*/

package com.esri.geoevent.transport.mqtt;

import java.nio.BufferOverflowException;
import java.nio.ByteBuffer;

import org.eclipse.paho.client.mqttv3.IMqttDeliveryToken;
import org.eclipse.paho.client.mqttv3.MqttCallback;
import org.eclipse.paho.client.mqttv3.MqttClient;
import org.eclipse.paho.client.mqttv3.MqttConnectOptions;
import org.eclipse.paho.client.mqttv3.MqttException;
import org.eclipse.paho.client.mqttv3.MqttMessage;
import org.eclipse.paho.client.mqttv3.persist.MemoryPersistence;

import com.esri.ges.core.component.ComponentException;
import com.esri.ges.core.component.RunningException;
import com.esri.ges.core.component.RunningState;
import com.esri.ges.framework.i18n.BundleLogger;
import com.esri.ges.framework.i18n.BundleLoggerFactory;
import com.esri.ges.transport.InboundTransportBase;
import com.esri.ges.transport.TransportDefinition;

public class MqttInboundTransport extends InboundTransportBase implements Runnable
{

	private static final BundleLogger	log			= BundleLoggerFactory.getLogger(MqttInboundTransport.class);

	private Thread										thread	= null;
	private int												port;
	private String										host;
	private String										topic;
	private int												qos;
	private MqttClient								mqttClient;
	private String										username;
	private char[]										password;

	public MqttInboundTransport(TransportDefinition definition) throws ComponentException
	{
		super(definition);
	}

	@SuppressWarnings("incomplete-switch")
	public void start() throws RunningException
	{
		try
		{
			switch (getRunningState())
			{
				case STARTING:
				case STARTED:
				case STOPPING:
					return;
			}
			setRunningState(RunningState.STARTING);
			thread = new Thread(this);
			thread.start();
		}
		catch (Exception e)
		{
			log.error("UNEXPECTED_ERROR_STARTING", e);
			stop();
		}
	}

	@Override
	public void run()
	{
		this.receiveData();
	}

	private void receiveData()
	{
		try
		{
			applyProperties();
			setRunningState(RunningState.STARTED);

			String url = "tcp://" + host + ":" + Integer.toString(port);
			mqttClient = new MqttClient(url, MqttClient.generateClientId(), new MemoryPersistence());

			mqttClient.setCallback(new MqttCallback()
				{

					@Override
					public void messageArrived(String topic, MqttMessage message) throws Exception
					{
						try
						{
							receive(message.getPayload());
						}
						catch (RuntimeException e)
						{
							e.printStackTrace();
						}
					}

					@Override
					public void deliveryComplete(IMqttDeliveryToken token)
					{
						// not used
					}

					@Override
					public void connectionLost(Throwable cause)
					{
						log.error("CONNECTION_LOST", cause.getLocalizedMessage());
					}
				});
<<<<<<< HEAD
			mqttClient.connect();
			mqttClient.subscribe(topic, qos);
=======

			MqttConnectOptions options = new MqttConnectOptions();

			// Connect with username and password if both are available.
			if (!username.equals("") && password.length > 0)
			{
				options.setUserName(username);
				options.setPassword(password);
			}
            
			options.setCleanSession(true);
			mqttClient.connect(options);
			mqttClient.subscribe(topic, 1);
>>>>>>> 0d066565

		}
		catch (Throwable ex)
		{
			log.error("UNEXPECTED_ERROR", ex);
			setRunningState(RunningState.ERROR);
		}
	}

	private void receive(byte[] bytes)
	{
		if (bytes != null && bytes.length > 0)
		{
			String str = new String(bytes);
			str = str + '\n';
			byte[] newBytes = str.getBytes();

			ByteBuffer bb = ByteBuffer.allocate(newBytes.length);
			try
			{
				bb.put(newBytes);
				bb.flip();
				byteListener.receive(bb, "");
				bb.clear();
			}
			catch (BufferOverflowException boe)
			{
				log.error("BUFFER_OVERFLOW_ERROR", boe);
				bb.clear();
				setRunningState(RunningState.ERROR);
			}
			catch (Exception e)
			{
				log.error("UNEXPECTED_ERROR2", e);
				stop();
				setRunningState(RunningState.ERROR);
			}
		}
	}

	private void applyProperties() throws Exception
	{
		port = 1883; // default
		if (getProperty("port").isValid())
		{
			int value = (Integer) getProperty("port").getValue();
			if (value > 0 && value != port)
			{
				port = value;
			}
		}

		host = "iot.eclipse.org"; // default
		if (getProperty("host").isValid())
		{
			String value = (String) getProperty("host").getValue();
			if (!value.trim().equals(""))
			{
				host = value;
			}
		}

		topic = "topic/sensor"; // default
		if (getProperty("topic").isValid())
		{
			String value = (String) getProperty("topic").getValue();
			if (!value.trim().equals(""))
			{
				topic = value;
			}
		}
<<<<<<< HEAD

		qos = 0;
		if (getProperty("qos").isValid()) {
			try
			{
				int value = Integer.parseInt(getProperty("qos").getValueAsString());
				if ((value >= 0) && (value <= 2)) {
					qos = value;
				}
			}
			catch (NumberFormatException e)
			{
				throw e; // shouldn't ever happen
			}
=======
		//Get the username as a simple String.
		if (getProperty("username").isValid())
		{
			String value = (String) getProperty("username").getValue();
			username = value.trim(); 
		}

		//Get the password as a DecryptedValue an convert it to an Char array.
		if (getProperty("password").isValid())
		{
			String value = (String) getProperty("password").getDecryptedValue();
			password = value.toCharArray();
>>>>>>> 0d066565
		}
	}

	public synchronized void stop()
	{
		try
		{
			if (this.mqttClient != null)
			{
				this.mqttClient.disconnect();
				this.mqttClient.close();
			}
		}
		catch (MqttException ex)
		{
			log.error("UNABLE_TO_CLOSE", ex);
		}
		setRunningState(RunningState.STOPPED);
	}

	@Override
	public boolean isClusterable()
	{
		return false;
	}
}<|MERGE_RESOLUTION|>--- conflicted
+++ resolved
@@ -129,10 +129,6 @@
 						log.error("CONNECTION_LOST", cause.getLocalizedMessage());
 					}
 				});
-<<<<<<< HEAD
-			mqttClient.connect();
-			mqttClient.subscribe(topic, qos);
-=======
 
 			MqttConnectOptions options = new MqttConnectOptions();
 
@@ -145,8 +141,7 @@
             
 			options.setCleanSession(true);
 			mqttClient.connect(options);
-			mqttClient.subscribe(topic, 1);
->>>>>>> 0d066565
+			mqttClient.subscribe(topic, qos);
 
 		}
 		catch (Throwable ex)
@@ -218,7 +213,19 @@
 				topic = value;
 			}
 		}
-<<<<<<< HEAD
+		//Get the username as a simple String.
+		if (getProperty("username").isValid())
+		{
+			String value = (String) getProperty("username").getValue();
+			username = value.trim(); 
+		}
+
+		//Get the password as a DecryptedValue an convert it to an Char array.
+		if (getProperty("password").isValid())
+		{
+			String value = (String) getProperty("password").getDecryptedValue();
+			password = value.toCharArray();
+		}
 
 		qos = 0;
 		if (getProperty("qos").isValid()) {
@@ -233,20 +240,6 @@
 			{
 				throw e; // shouldn't ever happen
 			}
-=======
-		//Get the username as a simple String.
-		if (getProperty("username").isValid())
-		{
-			String value = (String) getProperty("username").getValue();
-			username = value.trim(); 
-		}
-
-		//Get the password as a DecryptedValue an convert it to an Char array.
-		if (getProperty("password").isValid())
-		{
-			String value = (String) getProperty("password").getDecryptedValue();
-			password = value.toCharArray();
->>>>>>> 0d066565
 		}
 	}
 
